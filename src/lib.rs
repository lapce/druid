--- conflicted
+++ resolved
@@ -356,16 +356,11 @@
             is_handled: false,
         };
         let env = self.root_env();
-<<<<<<< HEAD
         let _action = self.root.event(&event, &mut ctx, &mut self.data, &env);
-        let mut update_ctx = UpdateCtx { needs_inval: false };
-=======
-        let action = self.root.event(&event, &mut ctx, &mut self.data, &env);
         let mut update_ctx = UpdateCtx {
             window: &self.handle,
             needs_inval: false,
         };
->>>>>>> 1f4c71da
         // Note: we probably want to aggregate updates so there's only one after
         // a burst of events.
         self.root.update(&mut update_ctx, &self.data, &env);
